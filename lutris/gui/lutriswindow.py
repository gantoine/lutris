--- conflicted
+++ resolved
@@ -92,20 +92,8 @@
 
         # Window initialization
         self.game_actions = GameActions(application=application, window=self)
-<<<<<<< HEAD
-        self.game_store = GameStore(
-            self.icon_type,
-            self.filter_installed,
-            self.view_sorting,
-            self.view_sorting_ascending,
-            self.show_hidden_games,
-            self.show_installed_first,
-        )
-=======
-
         self.search_terms = None
         self.game_store = self.get_store()
->>>>>>> e0d183be
         self.view = self.get_view(view_type)
 
         GObject.add_emission_hook(Game, "game-updated", self.on_game_updated)
@@ -332,12 +320,10 @@
     def view_sorting_ascending(self):
         return settings.read_setting("view_sorting_ascending") != "false"
 
-<<<<<<< HEAD
     @property
     def show_hidden_games(self):
         return settings.read_setting("show_hidden_games").lower() == "true"
     
-=======
     def get_store(self, games=None):
         """Return an instance of GameStore"""
         games = games or pga.get_games(show_installed_first=self.show_installed_first)
@@ -347,12 +333,12 @@
             self.filter_installed,
             self.view_sorting,
             self.view_sorting_ascending,
+            self.show_hidden_games,
             self.show_installed_first,
         )
         game_store.connect("sorting-changed", self.on_game_store_sorting_changed)
         return game_store
 
->>>>>>> e0d183be
     def sync_services(self):
         """Sync local lutris library with current Steam games and desktop games"""
         def full_sync(syncer_cls):
