--- conflicted
+++ resolved
@@ -5,12 +5,9 @@
 from lutris.util import joypad, system, xdgshortcuts
 from lutris.util.display import DISPLAY_MANAGER
 
-<<<<<<< HEAD
 DESKTOP_KEYS = ["Desktop", "Personal", "My Music", "My Videos", "My Pictures"]
-=======
 DESKTOP_FOLDERS = ["Desktop", "My Documents", "My Music", "My Videos", "My Pictures"]
 DESKTOP_XDG = ["DESKTOP", "DOCUMENTS", "MUSIC", "VIDEOS", "PICTURES"]
->>>>>>> 630fd7e6
 
 
 class WinePrefixManager:
